--- conflicted
+++ resolved
@@ -37,25 +37,15 @@
 
 void loadTest(const std::string& testName)
 {
-<<<<<<< HEAD
-=======
-    *os << inst->str;
->>>>>>> de16972c
 }
 
 class AssemblerSimple : public ::testing::Test
 {
-<<<<<<< HEAD
 protected:
     AssemblerSimple()
     {
         std::string testPath(globalTestPath);
         std::ifstream file = std::ifstream(testPath + "/assembler/assembler_simple.txt");
-=======
-    Token *ret = new Token(label);
-    Token *prevOper = nullptr;
-    ret->numOperands = numOpers;
->>>>>>> de16972c
 
         if(file.is_open()) {
             std::string word;
@@ -64,20 +54,12 @@
                 if(word == "global") {
                     std::string address;
 
-<<<<<<< HEAD
                     file >> word;
                     file >> address;
 
                     globalSymbols[word] = std::stoi(address, 0, 16);
                 }
             }
-=======
-        if(type == OPER_TYPE_REG) {
-            const char *reg = va_arg(args, const char *);
-            temp = new Token(reg);
-            temp->type = OPER_TYPE_REG;
-        }
->>>>>>> de16972c
 
             file.close();
         } else {
@@ -143,7 +125,7 @@
                         // get instruction name
                         file >> word;
 
-                        Token *newInst = new Token(new std::string(word));
+                        Token *newInst = new Token(word);
                         newInst->type = INST;
                         newInst->pc = pc;
                         newInst->encoding = encoding;
@@ -163,7 +145,7 @@
                             if(word == "reg") {
                                 file >> word;
 
-                                newOper = new Token(new std::string(word));
+                                newOper = new Token(word);
                                 newOper->type = OPER_TYPE_REG;
                             }
 
